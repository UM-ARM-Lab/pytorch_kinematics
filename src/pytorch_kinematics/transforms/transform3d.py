--- conflicted
+++ resolved
@@ -293,13 +293,9 @@
 
     def stack(self, *others):
         transforms = [self] + list(others)
-        matrix = torch.cat([t._matrix for t in transforms], dim=0)
-<<<<<<< HEAD
-        out = self.__class__()
+        matrix = torch.cat([t._matrix for t in transforms], dim=0).to(self)
+        out = self.__class__(device=self.device, dtype=self.dtype)
         out._matrix = matrix
-=======
-        out = Transform3d(matrix=matrix, device=self.device, dtype=self.dtype)
->>>>>>> 31f14227
         return out
 
     def transform_points(self, points, eps: Optional[float] = None):
